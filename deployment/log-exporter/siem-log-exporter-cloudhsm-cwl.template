--- conflicted
+++ resolved
@@ -1,8 +1,4 @@
-<<<<<<< HEAD
-Description: "SIEM on Amazon OpenSearch Service v2.10.2b: log exporter - CloudHSM"
-=======
 Description: "SIEM on Amazon OpenSearch Service v2.10.3: log exporter - CloudHSM"
->>>>>>> 0f0f6ace
 Metadata:
   AWS::CloudFormation::Interface:
     ParameterGroups:
