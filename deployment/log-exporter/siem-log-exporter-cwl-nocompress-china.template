<<<<<<< HEAD
Description: "SIEM on Amazon OpenSearch Service v2.8.0c: log exporter - CWL resource without compress"
=======
Description: "SIEM on Amazon OpenSearch Service v2.9.0: log exporter - CWL resource without compress"
>>>>>>> 777f6d4b
Parameters:
  KdfName:
    Type: String
    Default: siem-XXXXXXXXXXX-to-s3
    Description: Define new Kinesis Data Firehose Name to deliver CWL event
  KdfBufferSize:
    Type: Number
    Default: 1
    Description: Enter a buffer size between 1 - 128 (MiB)
    MaxValue: 128
    MinValue: 1
  KdfBufferInterval:
    Type: Number
    Default: 60
    Description: Enter a buffer interval between 60 - 900 (seconds.)
    MaxValue: 900
    MinValue: 60
  CwlLogGroupName:
    Type: String
    Default: /aws/XXXXXXXXXXXXXXXXX
    Description: Define existing CloudWatch Logs group name
  S3DestPrefix:
    Type: String
    Default: AWSLogs/YourAccuntId/LogType/Region/
    Description: Define S3 destination prefix
Resources:
  Kdf:
    Type: AWS::KinesisFirehose::DeliveryStream
    Properties:
      DeliveryStreamName:
        Ref: KdfName
      S3DestinationConfiguration:
        BucketARN:
          Fn::Join:
            - ""
            - - "arn:aws-cn:s3:::"
              - Fn::ImportValue: sime-log-bucket-name-v2
        BufferingHints:
          IntervalInSeconds:
            Ref: KdfBufferInterval
          SizeInMBs:
            Ref: KdfBufferSize
        CompressionFormat: UNCOMPRESSED
        Prefix:
          Ref: S3DestPrefix
        RoleARN:
          Fn::Join:
            - ""
            - - "arn:aws-cn:iam::"
              - Ref: AWS::AccountId
              - :role/service-role/
              - Fn::ImportValue: siem-kdf-to-s3-role-name-v2
  KinesisSubscription:
    Type: AWS::Logs::SubscriptionFilter
    Properties:
      DestinationArn:
        Fn::GetAtt:
          - Kdf
          - Arn
      FilterPattern: ""
      LogGroupName:
        Ref: CwlLogGroupName
      RoleArn:
        Fn::Join:
          - ""
          - - "arn:aws-cn:iam::"
            - Ref: AWS::AccountId
            - :role/
            - Fn::ImportValue: siem-cwl-to-kdf-role-name-v2
<|MERGE_RESOLUTION|>--- conflicted
+++ resolved
@@ -1,8 +1,4 @@
-<<<<<<< HEAD
-Description: "SIEM on Amazon OpenSearch Service v2.8.0c: log exporter - CWL resource without compress"
-=======
 Description: "SIEM on Amazon OpenSearch Service v2.9.0: log exporter - CWL resource without compress"
->>>>>>> 777f6d4b
 Parameters:
   KdfName:
     Type: String
