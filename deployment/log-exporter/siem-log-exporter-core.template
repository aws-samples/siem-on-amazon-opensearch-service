--- conflicted
+++ resolved
@@ -1,8 +1,4 @@
-<<<<<<< HEAD
-Description: "SIEM on Amazon OpenSearch Service v2.10.2b: log exporter - core resource"
-=======
 Description: "SIEM on Amazon OpenSearch Service v2.10.3: log exporter - core resource"
->>>>>>> 0f0f6ace
 Parameters:
   siemLogBucketName:
     Type: String
