--- conflicted
+++ resolved
@@ -1,8 +1,4 @@
-<<<<<<< HEAD
-Description: "SIEM on Amazon OpenSearch Service v2.10.2b: log exporter - EventBridge events (SecurityHub, ConfigRules, Inspector)"
-=======
 Description: "SIEM on Amazon OpenSearch Service v2.10.3: log exporter - EventBridge events (SecurityHub, ConfigRules, Inspector)"
->>>>>>> 0f0f6ace
 Metadata:
   AWS::CloudFormation::Interface:
     ParameterGroups:
@@ -135,11 +131,7 @@
   RuleInspector4666D3F5:
     Type: AWS::Events::Rule
     Properties:
-<<<<<<< HEAD
-      Description: "SIEM on OpenSearch Service v2.10.2b:"
-=======
       Description: "SIEM on OpenSearch Service v2.10.3:"
->>>>>>> 0f0f6ace
       EventPattern:
         detail-type:
           - Inspector2 Coverage
@@ -162,11 +154,7 @@
   RuleSecurityHubFDEAF80E:
     Type: AWS::Events::Rule
     Properties:
-<<<<<<< HEAD
-      Description: "SIEM on OpenSearch Service v2.10.2b:"
-=======
       Description: "SIEM on OpenSearch Service v2.10.3:"
->>>>>>> 0f0f6ace
       EventPattern:
         detail-type:
           - Security Hub Findings - Imported
@@ -188,11 +176,7 @@
   RuleConfigRules81A566BA:
     Type: AWS::Events::Rule
     Properties:
-<<<<<<< HEAD
-      Description: "SIEM on OpenSearch Service v2.10.2b:"
-=======
       Description: "SIEM on OpenSearch Service v2.10.3:"
->>>>>>> 0f0f6ace
       EventPattern:
         detail-type:
           - Config Rules Compliance Change
