--- conflicted
+++ resolved
@@ -1,11 +1,7 @@
 # Copyright Amazon.com, Inc. or its affiliates. All Rights Reserved.
 # SPDX-License-Identifier: MIT-0
 [DEFAULT]
-<<<<<<< HEAD
-# bump_version = 2.8.0c
-=======
 # bump_version = 2.9.0
->>>>>>> 777f6d4b
 
 [security]
 role_es_loader = {
