--- conflicted
+++ resolved
@@ -1,11 +1,7 @@
 # Copyright Amazon.com, Inc. or its affiliates. All Rights Reserved.
 # SPDX-License-Identifier: MIT-0
 [DEFAULT]
-<<<<<<< HEAD
-# bump_version = 2.10.2b
-=======
 # bump_version = 2.10.3
->>>>>>> 0f0f6ace
 
 [security]
 role_es_loader = {
