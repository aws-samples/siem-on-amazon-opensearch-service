# SIEM on Amazon Elasticsearch Service

[View this page in Japanese (日本語)](README_ja.md)

<<<<<<< HEAD
SIEM on Amazon Elasticsearch Service (Amazon ES) is a solution for collecting multiple types of logs from multiple AWS accounts, correlating and visualizing the logs to help investigate security incidents. Deployment is easily done with the help of AWS CloudFormation or AWS Cloud Development Kit (AWS CDK), taking only about 20 minutes to complete. As soon as AWS services logs are put into a specified Amazon Simple Storage Service (Amazon S3) bucket, a purpose-built AWS Lambda function automatically loads those logs into SIEM on Amazon ES, enabling you to view visualized logs in the dashboard and correlate multiple logs to investigate security incidents.
=======
SIEM on Amazon Elasticsearch Service (Amazon ES) is a solution for collecting multiple types of logs from multiple AWS accounts, correlating and visualizing the logs to help investigate security incidents. Deployment is easily done with the help of AWS CloudFormation or AWS Cloud Development Kit (AWS CDK), taking only about 30 minutes to complete. As soon as AWS services logs are put into a specified Amazon Simple Storage Service (Amazon S3) bucket, a purpose-built AWS Lambda function automatically loads those logs into SIEM on Amazon ES, enabling you to view visualized logs in the dashboard and correlate multiple logs to investigate security incidents.
>>>>>>> 23fc7a52

Jump to | [Configuring AWS Services(Log Sources)](docs/configure_aws_service.md) | [Changing Configurations of SIEM on Amazon ES](docs/configure_siem.md) | [Advanced Deployment](docs/deployment.md) | [Dashboard](docs/dashboard.md) | [Supported Log Types](docs/suppoted_log_type.md) | [FAQ](docs/faq.md) | [Changelog](CHANGELOG.md) |

![Sample dashboard](./docs/images/dashboard-sample.jpg)

## Architecture

![Architecture](./docs/images/aes-siem-architecture.png)

## Supported Log Types
<<<<<<< HEAD

SIEM on Amazon ES can load and correlate the following log types.

|AWS Service|Log|
|-----------|---|
|AWS CloudTrail|CloudTrail Log Event|
|Amazon Virtual Private Cloud (Amazon VPC)|VPC Flow Logs|
|Amazon GuardDuty|GuardDuty findings|
|AWS Security Hub|Security Hub findings<br>GuardDuty findings<br>Amazon Macie findings<br>Amazon Inspector findings<br>AWS IAM Access Analyzer findings|
|AWS WAF|AWS WAF Web ACL traffic information<br>AWS WAF Classic Web ACL traffic information|
|Elastic Load Balancing|Application Load Balancer access logs<br>Network Load Balancer access logs<br>Classic Load Balancer access logs|
|Amazon CloudFront|Standard access log<br>Real-time log|
|Amazon Simple Storage Service (Amazon S3)|Access log|
|Amazon Route 53 Resolver|VPC DNS query log|
|Linux OS<br>via CloudWatch Logs|/var/log/messages<br>/var/log/secure|
|Amazon Elastic Container Service (Amazon ECS)<br>via FireLens|Framework only|
=======

SIEM on Amazon ES can load and correlate the following log types.

|       |AWS Service|Log|
|-------|-----------|---|
|Security, Identity, & Compliance|AWS Security Hub|Security Hub findings<br>GuardDuty findings<br>Amazon Macie findings<br>Amazon Inspector findings<br>AWS IAM Access Analyzer findings|
|Security, Identity, & Compliance|AWS WAF|AWS WAF Web ACL traffic information<br>AWS WAF Classic Web ACL traffic information|
|Security, Identity, & Compliance|Amazon GuardDuty|GuardDuty findings|
|Security, Identity, & Compliance|AWS Network Firewall|Flow logs<br>Alert logs|
|Management & Governance|AWS CloudTrail|CloudTrail Log Event|
|Networking & Content Delivery|Amazon CloudFront|Standard access log<br>Real-time log|
|Networking & Content Delivery|Amazon Route 53 Resolver|VPC DNS query log|
|Networking & Content Delivery|Amazon Virtual Private Cloud (Amazon VPC)|VPC Flow Logs (Version5)|
|Networking & Content Delivery|Elastic Load Balancing|Application Load Balancer access logs<br>Network Load Balancer access logs<br>Classic Load Balancer access logs|
|Storage|Amazon Simple Storage Service (Amazon S3)|access log|
|Database|Amazon Relational Database Service (Amazon RDS)<br>(**Experimental Support**)|Amazon Aurora(MySQL)<br>Amazon Aurora(PostgreSQL)<br>Amazon RDS for MariaDB<br>Amazon RDS for MySQL<br>Amazon RDS for PostgreSQL|
|Analytics|Amazon Managed Streaming for Apache Kafka (Amazon MSK)|Broker log|
|Compute|Linux OS<br>via CloudWatch Logs|/var/log/messages<br>/var/log/secure|
|Containers|Amazon Elastic Container Service (Amazon ECS)<br>via FireLens|Framework only|

Experimental Support: We may change field type, normalization and something in the future.
>>>>>>> 23fc7a52

Supported logs are normalized in accordance with the [Elastic Common Schema](https://www.elastic.co/guide/en/ecs/current/index.html). Click [here](docs/suppoted_log_type.md) to see the correspondence table of the original and normalized field names for the logs.

## Dashboard

See [this](docs/dashboard.md)

## Getting Started

In this turorial, you will create a publicly accessible SIEM on Amazon ES domain using a CloudFormation template. See [Advanced Deployment](docs/deployment.md) if you need to deploy it within an Amazon VPC or need to customize it.

You can add country information as well as latitude/longitude location information to each IP address. To get location information, SIEM on Amazon ES downloads and uses GeoLite2 Free by [MaxMind](https://www.maxmind.com). If you want to add location information, get your free licence from MaxMind.

_Note:_ The CloudFormation template will deploy Amazon ES with **a minimal profile using a t3.small.elasticsearch instance. Change it to an instance type that can deliver higher performance than t2/t3 when using SIEM in the production environment as it requires higher processing power when aggregating many logs.** Use the AWS Management Console to change the instance type, extend the volume, or use UltraWarm. This is because the CloudFormation template for SIEM on Amazon ES is designed for the initial deployment purpose only, and cannot be used for managment purposes like changing/deleting nodes.

### 1. Quick Start

Choose a region where you want to deploy SIEM on Amazon ES from the following: 

| Region | CloudFormation |
|--------|----------------|
| N. Virginia (us-east-1) |[![Deploy in us-east-1](./docs/images/cloudformation-launch-stack-button.png)](https://console.aws.amazon.com/cloudformation/home?region=us-east-1#/stacks/new?stackName=aes-siem&templateURL=https://aes-siem-us-east-1.s3.amazonaws.com/siem-on-amazon-elasticsearch.template) |
| Oregon (us-west-2) |[![Deploy in us-west-2](./docs/images/cloudformation-launch-stack-button.png)](https://console.aws.amazon.com/cloudformation/home?region=us-west-2#/stacks/new?stackName=aes-siem&templateURL=https://aes-siem-us-west-2.s3.amazonaws.com/siem-on-amazon-elasticsearch.template) |
| Tokyo (ap-northeast-1) |[![Deploy in ap-northeast-1](./docs/images/cloudformation-launch-stack-button.png)](https://console.aws.amazon.com/cloudformation/home?region=ap-northeast-1#/stacks/new?stackName=aes-siem&templateURL=https://aes-siem-ap-northeast-1.s3.amazonaws.com/siem-on-amazon-elasticsearch.template) |
| Frankfurt (eu-central-1) |[![Deploy in eu-central-1](./docs/images/cloudformation-launch-stack-button.png)](https://console.aws.amazon.com/cloudformation/home?region=eu-central-1#/stacks/new?stackName=aes-siem&templateURL=https://aes-siem-eu-central-1.s3.amazonaws.com/siem-on-amazon-elasticsearch.template) |
| London(eu-west-2) |[![Deploy in eu-west-2](./docs/images/cloudformation-launch-stack-button.png)](https://console.aws.amazon.com/cloudformation/home?region=eu-west-2#/stacks/new?stackName=aes-siem&templateURL=https://aes-siem-eu-west-2.s3.amazonaws.com/siem-on-amazon-elasticsearch.template) |

If your desired region is not listed above, manually choose the template below:

```text
https://aes-siem-<REGION>.s3.amazonaws.com/siem-on-amazon-elasticsearch.template
```

Or you can create your own template by following the steps below. 

### 2. Creating a CloudFormation template

You can skip this if you have already deployed SIEM on Amazon ES using one of the CloudFormation templates in Step 1 above.

#### 2-1. Prerequisites

The following instance and tools need to be in place so that you can create a CloudFormation template:

* AWS CloudShell or Amazon EC2 instance running Amazon Linux 2
  * "Development Tools"
  * Python 3.8
  * Python 3.8 libraries and header files
  * git

Run the following commands if the above tools have not been installed yet:

```shell
sudo yum groups mark install -y "Development Tools"
sudo yum install -y amazon-linux-extras
sudo amazon-linux-extras enable python3.8
sudo yum install -y python38 python38-devel git jq
sudo update-alternatives --install /usr/bin/python3 python3 /usr/bin/python3.8 1
sudo update-alternatives --install /usr/bin/pip3 pip3 /usr/bin/pip3.8 1
```

#### 2-2. Cloning SIEM on Amazon ES

Clone SIEM on Amazon ES from our GitHub repository:

```shell
<<<<<<< HEAD
=======
cd
>>>>>>> 23fc7a52
git clone https://github.com/aws-samples/siem-on-amazon-elasticsearch.git
```

#### 2-3. Setting up the enviroment variables

```shell
export TEMPLATE_OUTPUT_BUCKET=<YOUR_TEMPLATE_OUTPUT_BUCKET> # Name of the S3 bucket where the template is loaded
export AWS_REGION=<AWS_REGION> # Region where the distribution is deployed
```

##### _Note:_ $TEMPLATE_OUTPUT_BUCKET indicates an S3 bucket name, so create yours beforehand. This bucket will be used to store files distributed for deployment, so it needs to be publicly accessible. The build-s3-dist.sh script (used to create a template) WILL NOT create any S3 bucket.

#### 2-4. Packaging AWS Lambda functions and creating a template

```shell
cd ~/siem-on-amazon-elasticsearch/deployment/cdk-solution-helper/
chmod +x ./step1-build-lambda-pkg.sh && ./step1-build-lambda-pkg.sh && cd ..
chmod +x ./build-s3-dist.sh && ./build-s3-dist.sh $TEMPLATE_OUTPUT_BUCKET
```

#### 2-5. Uploading the deployment assets to your Amazon S3 bucket

```shell
aws s3 cp ./global-s3-assets s3://$TEMPLATE_OUTPUT_BUCKET/ --recursive --acl bucket-owner-full-control
aws s3 cp ./regional-s3-assets s3://$TEMPLATE_OUTPUT_BUCKET/ --recursive --acl bucket-owner-full-control
```

##### _Note:_ To run the commands, you'll need to grant permissions to upload files to the S3 bucket. Also ensure to set the right access policy to the files once they are uploaded.

#### 2-6. Deploying SIEM on Amazon ES

The uploaded template is now stored in `https://s3.amazonaws.com/$TEMPLATE_OUTPUT_BUCKET/siem-on-amazon-elasticsearch.template`. Deploy this template using AWS CloudFormation.

### 3. Configuring Kibana
<<<<<<< HEAD

It will take about 20 mins for the deployment of SIEM on Amazon ES to complete. You can then continue to configure Kibana.

1. Navigate to the AWS CloudFormation console, choose the stack that you've just created, and then choose "Outputs" from the tab menu at the top right. You can find your username, password, and URL for Kibana. Log into Kibana using the credentials.
1. To import Kibana's configuration files such as dashboard, download [saved_objects.zip](https://aes-siem.s3.amazonaws.com/assets/saved_objects.zip). Then unzip the file.
1. Navigate to the Kibana console. Click on "Management" in the left pane, then choose "Saved Objects" --> "Import" --> "Import". Choose dashboard.ndjson which is contained in the unzipped folder. Then log out and log in again so that the imported configurations take effect.

### 4. Loading logs into Amazon ES

All you need to do to load logs into SIEM on Amazon ES is PUT logs to the S3 Bucket named **aes-siem-<YOUR_AWS_ACCOUNT>-log**. Then the logs will be automatically loaded into SIEM on Amazon ES. See [this](docs/configure_aws_service.md) for detailed instructions on how to output AWS services logs to the S3 bucket.

## Updating SIEM

If you want to update SIEM on Amazon ES to the latest version, upgrade the Amazon ES domain and then update it in the same way as you did for the initial setup (using CloudFormation or AWS CDK.) You can view the changelog of SIEM [here.](CHANGELOG.md)

### Upgrading the Amazon ES domain

Upgrade Amazon ES to version 7.9:

1. Navigate to the [Amazon ES console](https://console.aws.amazon.com/es/home?)
1. Choose domain: [**aes-siem**]
1. Choose [**Actions**] icon, and choose [**Upgrade domain**] from the drop-down menu
1. For "Version to upgrade to", choose [**7.9**] and then choose [**Submit**]

If you completed the initial setup using CloudFormation, move on to the next step. If you completed the initial setup using the AWS CDK, see  
"Updating SIEM with the AWS CDK" section in [Advanced Deployment](docs/deployment.md).

### Updating the CloudFormation stack

You can update the CloudFormation stack by specifying the CloudFormation template below:

```text
https://aes-siem-<REGION>.s3.amazonaws.com/siem-on-amazon-elasticsearch.template
```

1. Navigate to the [CloudFormation console](https://console.aws.amazon.com/cloudformation/home?)
1. Choose stack [**aes-siem**]
1. Choose [**Update**] at the right top on the screen
1. In Update stack, choose the following:
    * Prepare template: [**Replace current template**]
    * Template source: [**Amazon S3 URL**]
    * Amazon S3 URL:
    * Choose [**Next**]
1. Leave all the other settings as default, and continue to click Next to complete.

Updating is now complete.

## Changing Configurations

### Changing the Amazon ES domain resources after deployment

If you want to make changes to the Amazon ES domain itself such as changing the access policy of Amazon ES, changing the instance type, changing the Availability Zone or adding a new one, or changing to UltraWarm, perform the change from the AWS Management Console.

### Managing the index and customizing SIEM

SIEM on Amazon ES saves logs in the index and rotates it once a month. If you want to change this interval or load logs from non-AWS services, see [this.](docs/configure_siem.md)

## Loading stored logs through batch processing

You can execute es-loader, which is a python script, in the local environment to load past logs stored in the S3 bucket into SIEM on Amazon ES. 

## AWS resources created by the CloudFormation template

Below is the list of AWS resources created by the CloudFormation template. AWS Identity and Access Management (IAM) resources can be found from the AWS Management Console.

|AWS Resource|Resource Name|Purpose|
|------------|----|----|
|Amazon ES 7.X|aes-siem|SIEM itself|
|S3 bucket|aes-siem-[AWS_Account]-log|For collecting logs|
|S3 bucket|aes-siem-[AWS_Account]-snapshot|For capturing manual snapshots of Amazon ES|
|S3 bucket|aes-siem-[AWS_Account]-geo|For storing downloaded GeoIPs|
|Lambda function|aes-siem-es-loader|For normalizing logs and loading them into Amazon ES|
|Lambda function|aes-siem-deploy-aes|For creating the Amazon ES domain|
|Lambda function|aes-siem-configure-aes|For configuring Amazon ES|
|Lambda function|aes-siem-geoip-downloader|For downloading GeoIPs|
|Lambda function|aes-siem-BucketNotificationsHandler|For configuring invent notification for the S3 bucket that stores logs|
|AWS Key Management Service<br>(AWS KMS) CMK & Alias|aes-siem-key|For encrypting logs|
|Amazon SQS Queue|aes-siem-sqs-splitted-logs|A log is split into multiple parts if it has many lines to process. This is the queue to coordinate it|
|Amazon SQS Queue|aes-siem-dlq|A dead-letter queue used when loading logs into Amazon ES fails|
|CloudWatch Events|aes-siem-CwlRuleLambdaGeoipDownloader| For executing aes-siem-geoip-downloader every day|
|Amazon SNS Topic|aes-siem-alert|This is selected as the destination for alerting in Amazon ES|
|Amazon SNS Subscription|inputd email|This is the email address where alerts are sent|

=======

It will take about 30 mins for the deployment of SIEM on Amazon ES to complete. You can then continue to configure Kibana.

1. Navigate to the AWS CloudFormation console, choose the stack that you've just created, and then choose "Outputs" from the tab menu at the top right. You can find your username, password, and URL for Kibana. Log into Kibana using the credentials.
1. To import Kibana's configuration files such as dashboard, download [saved_objects.zip](https://aes-siem.s3.amazonaws.com/assets/saved_objects.zip). Then unzip the file.
1. Navigate to the Kibana console. Click on "Management" in the left pane, then choose "Saved Objects" --> "Import" --> "Import". Choose dashboard.ndjson which is contained in the unzipped folder. Then log out and log in again so that the imported configurations take effect.

### 4. Loading logs into Amazon ES

All you need to do to load logs into SIEM on Amazon ES is PUT logs to the S3 Bucket named **aes-siem-<YOUR_AWS_ACCOUNT>-log**. Then the logs will be automatically loaded into SIEM on Amazon ES. See [this](docs/configure_aws_service.md) for detailed instructions on how to output AWS services logs to the S3 bucket.

## Updating SIEM

If you want to update SIEM on Amazon ES to the latest version, upgrade the Amazon ES domain and then update it in the same way as you did for the initial setup (using CloudFormation or AWS CDK.) You can view the changelog of SIEM [here.](CHANGELOG.md)

### Upgrading the Amazon ES domain

Upgrade Amazon ES to version 7.9:

1. Navigate to the [Amazon ES console](https://console.aws.amazon.com/es/home?)
1. Choose domain: [**aes-siem**]
1. Choose [**Actions**] icon, and choose [**Upgrade domain**] from the drop-down menu
1. For "Version to upgrade to", choose [**7.9**] and then choose [**Submit**]

If you completed the initial setup using CloudFormation, move on to the next step. If you completed the initial setup using the AWS CDK, see  
"Updating SIEM with the AWS CDK" section in [Advanced Deployment](docs/deployment.md).

### Updating the CloudFormation stack

You can update the CloudFormation stack by specifying the CloudFormation template below:

```text
https://aes-siem-<REGION>.s3.amazonaws.com/siem-on-amazon-elasticsearch.template
```

1. Navigate to the [CloudFormation console](https://console.aws.amazon.com/cloudformation/home?)
1. Choose stack [**aes-siem**]
1. Choose [**Update**] at the right top on the screen
1. In Update stack, choose the following:
    * Prepare template: [**Replace current template**]
    * Template source: [**Amazon S3 URL**]
    * Amazon S3 URL:
    * Choose [**Next**]
1. Leave all the other settings as default, and continue to click Next to complete.

Updating is now complete.

## Changing Configurations

### Changing the Amazon ES domain resources after deployment

If you want to make changes to the Amazon ES domain itself such as changing the access policy of Amazon ES, changing the instance type, changing the Availability Zone or adding a new one, or changing to UltraWarm, perform the change from the [Amazon ES console](https://console.aws.amazon.com/es/home?) of AWS Management Console.

### Managing the index and customizing SIEM

SIEM on Amazon ES saves logs in the index and rotates it once a month. If you want to change this interval or load logs from non-AWS services, see [this.](docs/configure_siem.md)

## Loading stored logs through batch processing

You can execute es-loader, which is a python script, in the local environment to load past logs stored in the S3 bucket into SIEM on Amazon ES. 

## AWS resources created by the CloudFormation template

Below is the list of AWS resources created by the CloudFormation template. AWS Identity and Access Management (IAM) resources can be found from the AWS Management Console.

|AWS Resource|Resource Name|Purpose|
|------------|----|----|
|Amazon ES 7.X|aes-siem|SIEM itself|
|S3 bucket|aes-siem-[AWS_Account]-log|For collecting logs|
|S3 bucket|aes-siem-[AWS_Account]-snapshot|For capturing manual snapshots of Amazon ES|
|S3 bucket|aes-siem-[AWS_Account]-geo|For storing downloaded GeoIPs|
|Lambda function|aes-siem-es-loader|For normalizing logs and loading them into Amazon ES|
|Lambda function|aes-siem-deploy-aes|For creating the Amazon ES domain|
|Lambda function|aes-siem-configure-aes|For configuring Amazon ES|
|Lambda function|aes-siem-geoip-downloader|For downloading GeoIPs|
|Lambda function|aes-siem-BucketNotificationsHandler|For configuring invent notification for the S3 bucket that stores logs|
|AWS Key Management Service<br>(AWS KMS) CMK & Alias|aes-siem-key|For encrypting logs|
|Amazon SQS Queue|aes-siem-sqs-splitted-logs|A log is split into multiple parts if it has many lines to process. This is the queue to coordinate it|
|Amazon SQS Queue|aes-siem-dlq|A dead-letter queue used when loading logs into Amazon ES fails|
|CloudWatch Events|aes-siem-CwlRuleLambdaGeoipDownloader| For executing aes-siem-geoip-downloader every day|
|Amazon SNS Topic|aes-siem-alert|This is selected as the destination for alerting in Amazon ES|
|Amazon SNS Subscription|inputd email|This is the email address where alerts are sent|

>>>>>>> 23fc7a52
## Cleanup

1. Navigate to the CloudFormation console and delete stack: aes-siem
1. Delete the following AWS resources manually:
    * Amazon ES domain: aes-siem
    * Amazon S3 bucket: aes-siem-[AWS_Account]-log
    * Amazon S3 bucket: aes-siem-[AWS_Account]-snapshot
    * Amazon S3 bucket: aes-siem-[AWS_Account]-geo
    * AWS KMS customer-managed key: aes-siem-key
        * **Please delete this with care**. After deleting this customer-managed key, you will no longer be able to read logs if they are encrypted using this key.
1. If you deployed SIEM on Amazon ES within an Amazon VPC, delete the following AWS resources as well:
    * Amazon VPC: aes-siem/VpcAesSiem (if you created a new VPC)
    * SecurityGroup: aes-siem-vpc-sg

### If you want to redeploy SIEM on Amazon ES right after deleting it, you need to delete the key alias using the AWS CLI commands below. Otherwise, redeployment will fail as the KMS CMK alias still remains:

```shell
export AWS_DEFAULT_REGION=<AWS_REGION>
aws kms delete-alias  --alias-name  "alias/aes-siem-key"
```

## Security

See [CONTRIBUTING](CONTRIBUTING.md#security-issue-notifications) for more information.

## License

This library is licensed under the MIT-0 License. See the LICENSE file.

This product uses GeoLite2 data created by MaxMind and licensed under [CC BY-SA 4.0](https://creativecommons.org/licenses/by-sa/4.0/), available from [https://www.maxmind.com](https://www.maxmind.com).<|MERGE_RESOLUTION|>--- conflicted
+++ resolved
@@ -2,11 +2,7 @@
 
 [View this page in Japanese (日本語)](README_ja.md)
 
-<<<<<<< HEAD
-SIEM on Amazon Elasticsearch Service (Amazon ES) is a solution for collecting multiple types of logs from multiple AWS accounts, correlating and visualizing the logs to help investigate security incidents. Deployment is easily done with the help of AWS CloudFormation or AWS Cloud Development Kit (AWS CDK), taking only about 20 minutes to complete. As soon as AWS services logs are put into a specified Amazon Simple Storage Service (Amazon S3) bucket, a purpose-built AWS Lambda function automatically loads those logs into SIEM on Amazon ES, enabling you to view visualized logs in the dashboard and correlate multiple logs to investigate security incidents.
-=======
 SIEM on Amazon Elasticsearch Service (Amazon ES) is a solution for collecting multiple types of logs from multiple AWS accounts, correlating and visualizing the logs to help investigate security incidents. Deployment is easily done with the help of AWS CloudFormation or AWS Cloud Development Kit (AWS CDK), taking only about 30 minutes to complete. As soon as AWS services logs are put into a specified Amazon Simple Storage Service (Amazon S3) bucket, a purpose-built AWS Lambda function automatically loads those logs into SIEM on Amazon ES, enabling you to view visualized logs in the dashboard and correlate multiple logs to investigate security incidents.
->>>>>>> 23fc7a52
 
 Jump to | [Configuring AWS Services(Log Sources)](docs/configure_aws_service.md) | [Changing Configurations of SIEM on Amazon ES](docs/configure_siem.md) | [Advanced Deployment](docs/deployment.md) | [Dashboard](docs/dashboard.md) | [Supported Log Types](docs/suppoted_log_type.md) | [FAQ](docs/faq.md) | [Changelog](CHANGELOG.md) |
 
@@ -17,24 +13,6 @@
 ![Architecture](./docs/images/aes-siem-architecture.png)
 
 ## Supported Log Types
-<<<<<<< HEAD
-
-SIEM on Amazon ES can load and correlate the following log types.
-
-|AWS Service|Log|
-|-----------|---|
-|AWS CloudTrail|CloudTrail Log Event|
-|Amazon Virtual Private Cloud (Amazon VPC)|VPC Flow Logs|
-|Amazon GuardDuty|GuardDuty findings|
-|AWS Security Hub|Security Hub findings<br>GuardDuty findings<br>Amazon Macie findings<br>Amazon Inspector findings<br>AWS IAM Access Analyzer findings|
-|AWS WAF|AWS WAF Web ACL traffic information<br>AWS WAF Classic Web ACL traffic information|
-|Elastic Load Balancing|Application Load Balancer access logs<br>Network Load Balancer access logs<br>Classic Load Balancer access logs|
-|Amazon CloudFront|Standard access log<br>Real-time log|
-|Amazon Simple Storage Service (Amazon S3)|Access log|
-|Amazon Route 53 Resolver|VPC DNS query log|
-|Linux OS<br>via CloudWatch Logs|/var/log/messages<br>/var/log/secure|
-|Amazon Elastic Container Service (Amazon ECS)<br>via FireLens|Framework only|
-=======
 
 SIEM on Amazon ES can load and correlate the following log types.
 
@@ -56,7 +34,6 @@
 |Containers|Amazon Elastic Container Service (Amazon ECS)<br>via FireLens|Framework only|
 
 Experimental Support: We may change field type, normalization and something in the future.
->>>>>>> 23fc7a52
 
 Supported logs are normalized in accordance with the [Elastic Common Schema](https://www.elastic.co/guide/en/ecs/current/index.html). Click [here](docs/suppoted_log_type.md) to see the correspondence table of the original and normalized field names for the logs.
 
@@ -122,10 +99,7 @@
 Clone SIEM on Amazon ES from our GitHub repository:
 
 ```shell
-<<<<<<< HEAD
-=======
 cd
->>>>>>> 23fc7a52
 git clone https://github.com/aws-samples/siem-on-amazon-elasticsearch.git
 ```
 
@@ -160,9 +134,8 @@
 The uploaded template is now stored in `https://s3.amazonaws.com/$TEMPLATE_OUTPUT_BUCKET/siem-on-amazon-elasticsearch.template`. Deploy this template using AWS CloudFormation.
 
 ### 3. Configuring Kibana
-<<<<<<< HEAD
-
-It will take about 20 mins for the deployment of SIEM on Amazon ES to complete. You can then continue to configure Kibana.
+
+It will take about 30 mins for the deployment of SIEM on Amazon ES to complete. You can then continue to configure Kibana.
 
 1. Navigate to the AWS CloudFormation console, choose the stack that you've just created, and then choose "Outputs" from the tab menu at the top right. You can find your username, password, and URL for Kibana. Log into Kibana using the credentials.
 1. To import Kibana's configuration files such as dashboard, download [saved_objects.zip](https://aes-siem.s3.amazonaws.com/assets/saved_objects.zip). Then unzip the file.
@@ -212,7 +185,7 @@
 
 ### Changing the Amazon ES domain resources after deployment
 
-If you want to make changes to the Amazon ES domain itself such as changing the access policy of Amazon ES, changing the instance type, changing the Availability Zone or adding a new one, or changing to UltraWarm, perform the change from the AWS Management Console.
+If you want to make changes to the Amazon ES domain itself such as changing the access policy of Amazon ES, changing the instance type, changing the Availability Zone or adding a new one, or changing to UltraWarm, perform the change from the [Amazon ES console](https://console.aws.amazon.com/es/home?) of AWS Management Console.
 
 ### Managing the index and customizing SIEM
 
@@ -244,91 +217,6 @@
 |Amazon SNS Topic|aes-siem-alert|This is selected as the destination for alerting in Amazon ES|
 |Amazon SNS Subscription|inputd email|This is the email address where alerts are sent|
 
-=======
-
-It will take about 30 mins for the deployment of SIEM on Amazon ES to complete. You can then continue to configure Kibana.
-
-1. Navigate to the AWS CloudFormation console, choose the stack that you've just created, and then choose "Outputs" from the tab menu at the top right. You can find your username, password, and URL for Kibana. Log into Kibana using the credentials.
-1. To import Kibana's configuration files such as dashboard, download [saved_objects.zip](https://aes-siem.s3.amazonaws.com/assets/saved_objects.zip). Then unzip the file.
-1. Navigate to the Kibana console. Click on "Management" in the left pane, then choose "Saved Objects" --> "Import" --> "Import". Choose dashboard.ndjson which is contained in the unzipped folder. Then log out and log in again so that the imported configurations take effect.
-
-### 4. Loading logs into Amazon ES
-
-All you need to do to load logs into SIEM on Amazon ES is PUT logs to the S3 Bucket named **aes-siem-<YOUR_AWS_ACCOUNT>-log**. Then the logs will be automatically loaded into SIEM on Amazon ES. See [this](docs/configure_aws_service.md) for detailed instructions on how to output AWS services logs to the S3 bucket.
-
-## Updating SIEM
-
-If you want to update SIEM on Amazon ES to the latest version, upgrade the Amazon ES domain and then update it in the same way as you did for the initial setup (using CloudFormation or AWS CDK.) You can view the changelog of SIEM [here.](CHANGELOG.md)
-
-### Upgrading the Amazon ES domain
-
-Upgrade Amazon ES to version 7.9:
-
-1. Navigate to the [Amazon ES console](https://console.aws.amazon.com/es/home?)
-1. Choose domain: [**aes-siem**]
-1. Choose [**Actions**] icon, and choose [**Upgrade domain**] from the drop-down menu
-1. For "Version to upgrade to", choose [**7.9**] and then choose [**Submit**]
-
-If you completed the initial setup using CloudFormation, move on to the next step. If you completed the initial setup using the AWS CDK, see  
-"Updating SIEM with the AWS CDK" section in [Advanced Deployment](docs/deployment.md).
-
-### Updating the CloudFormation stack
-
-You can update the CloudFormation stack by specifying the CloudFormation template below:
-
-```text
-https://aes-siem-<REGION>.s3.amazonaws.com/siem-on-amazon-elasticsearch.template
-```
-
-1. Navigate to the [CloudFormation console](https://console.aws.amazon.com/cloudformation/home?)
-1. Choose stack [**aes-siem**]
-1. Choose [**Update**] at the right top on the screen
-1. In Update stack, choose the following:
-    * Prepare template: [**Replace current template**]
-    * Template source: [**Amazon S3 URL**]
-    * Amazon S3 URL:
-    * Choose [**Next**]
-1. Leave all the other settings as default, and continue to click Next to complete.
-
-Updating is now complete.
-
-## Changing Configurations
-
-### Changing the Amazon ES domain resources after deployment
-
-If you want to make changes to the Amazon ES domain itself such as changing the access policy of Amazon ES, changing the instance type, changing the Availability Zone or adding a new one, or changing to UltraWarm, perform the change from the [Amazon ES console](https://console.aws.amazon.com/es/home?) of AWS Management Console.
-
-### Managing the index and customizing SIEM
-
-SIEM on Amazon ES saves logs in the index and rotates it once a month. If you want to change this interval or load logs from non-AWS services, see [this.](docs/configure_siem.md)
-
-## Loading stored logs through batch processing
-
-You can execute es-loader, which is a python script, in the local environment to load past logs stored in the S3 bucket into SIEM on Amazon ES. 
-
-## AWS resources created by the CloudFormation template
-
-Below is the list of AWS resources created by the CloudFormation template. AWS Identity and Access Management (IAM) resources can be found from the AWS Management Console.
-
-|AWS Resource|Resource Name|Purpose|
-|------------|----|----|
-|Amazon ES 7.X|aes-siem|SIEM itself|
-|S3 bucket|aes-siem-[AWS_Account]-log|For collecting logs|
-|S3 bucket|aes-siem-[AWS_Account]-snapshot|For capturing manual snapshots of Amazon ES|
-|S3 bucket|aes-siem-[AWS_Account]-geo|For storing downloaded GeoIPs|
-|Lambda function|aes-siem-es-loader|For normalizing logs and loading them into Amazon ES|
-|Lambda function|aes-siem-deploy-aes|For creating the Amazon ES domain|
-|Lambda function|aes-siem-configure-aes|For configuring Amazon ES|
-|Lambda function|aes-siem-geoip-downloader|For downloading GeoIPs|
-|Lambda function|aes-siem-BucketNotificationsHandler|For configuring invent notification for the S3 bucket that stores logs|
-|AWS Key Management Service<br>(AWS KMS) CMK & Alias|aes-siem-key|For encrypting logs|
-|Amazon SQS Queue|aes-siem-sqs-splitted-logs|A log is split into multiple parts if it has many lines to process. This is the queue to coordinate it|
-|Amazon SQS Queue|aes-siem-dlq|A dead-letter queue used when loading logs into Amazon ES fails|
-|CloudWatch Events|aes-siem-CwlRuleLambdaGeoipDownloader| For executing aes-siem-geoip-downloader every day|
-|Amazon SNS Topic|aes-siem-alert|This is selected as the destination for alerting in Amazon ES|
-|Amazon SNS Subscription|inputd email|This is the email address where alerts are sent|
-
->>>>>>> 23fc7a52
 ## Cleanup
 
 1. Navigate to the CloudFormation console and delete stack: aes-siem
